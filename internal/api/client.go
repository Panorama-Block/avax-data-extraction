package api

import (
<<<<<<< HEAD
    "errors"
    "io"
    "log"
    "net/http"
    "time"
)

type Client struct {
    BaseURL    string
    APIKey     string
    HTTPClient *http.Client
}

func NewClient(baseURL, apiKey string) *Client {
    return &Client{
        BaseURL: baseURL,
        APIKey:  apiKey,
        HTTPClient: &http.Client{
            Timeout: 10 * time.Second,
        },
    }
}

func (c *Client) makeRequest(endpoint string) ([]byte, error) {
    // Constrói a URL final
    fullURL := c.BaseURL + endpoint
    log.Printf("[DEBUG] makeRequest => fullURL=%s", fullURL)

    req, err := http.NewRequest("GET", fullURL, nil)
    if err != nil {
        return nil, err
    }
    req.Header.Set("x-glacier-api-key", c.APIKey)

    resp, err := c.HTTPClient.Do(req)
    if err != nil {
        log.Printf("[makeRequest] erro HTTPClient.Do: %v", err)
        return nil, err
    }
    defer resp.Body.Close()

    log.Printf("[DEBUG] makeRequest => status=%d %s", resp.StatusCode, resp.Status)
    if resp.StatusCode != http.StatusOK {
        bodyBytes, _ := io.ReadAll(resp.Body)
        log.Printf("[makeRequest] body error=%s", string(bodyBytes))
        return nil, errors.New("erro na requisição: " + resp.Status)
    }

    return io.ReadAll(resp.Body)
=======
	"errors"
	"io"
	"net/http"
	"time"
)

type Client struct {
	BaseURL    string
	APIKey     string
	HTTPClient *http.Client
}

func NewClient(baseURL, apiKey string) *Client {
	return &Client{
		BaseURL: baseURL,
		APIKey:  apiKey,
		HTTPClient: &http.Client{
			Timeout: 10 * time.Second,
		},
	}
}

func (c *Client) makeRequest(endpoint string) ([]byte, error) {
	url := c.BaseURL + endpoint

	req, err := http.NewRequest("GET", url, nil)
	if err != nil {
		return nil, err
	}
	req.Header.Set("x-glacier-api-key", c.APIKey)

	resp, err := c.HTTPClient.Do(req)
	if err != nil {
		return nil, err
	}
	defer resp.Body.Close()

	if resp.StatusCode != http.StatusOK {
		return nil, errors.New("erro na requisição: " + resp.Status)
	}

	body, err := io.ReadAll(resp.Body)
	if err != nil {
		return nil, err
	}

	return body, nil
>>>>>>> 9aa4cb57
}<|MERGE_RESOLUTION|>--- conflicted
+++ resolved
@@ -1,7 +1,6 @@
 package api
 
 import (
-<<<<<<< HEAD
     "errors"
     "io"
     "log"
@@ -50,54 +49,4 @@
         return nil, errors.New("erro na requisição: " + resp.Status)
     }
 
-    return io.ReadAll(resp.Body)
-=======
-	"errors"
-	"io"
-	"net/http"
-	"time"
-)
-
-type Client struct {
-	BaseURL    string
-	APIKey     string
-	HTTPClient *http.Client
-}
-
-func NewClient(baseURL, apiKey string) *Client {
-	return &Client{
-		BaseURL: baseURL,
-		APIKey:  apiKey,
-		HTTPClient: &http.Client{
-			Timeout: 10 * time.Second,
-		},
-	}
-}
-
-func (c *Client) makeRequest(endpoint string) ([]byte, error) {
-	url := c.BaseURL + endpoint
-
-	req, err := http.NewRequest("GET", url, nil)
-	if err != nil {
-		return nil, err
-	}
-	req.Header.Set("x-glacier-api-key", c.APIKey)
-
-	resp, err := c.HTTPClient.Do(req)
-	if err != nil {
-		return nil, err
-	}
-	defer resp.Body.Close()
-
-	if resp.StatusCode != http.StatusOK {
-		return nil, errors.New("erro na requisição: " + resp.Status)
-	}
-
-	body, err := io.ReadAll(resp.Body)
-	if err != nil {
-		return nil, err
-	}
-
-	return body, nil
->>>>>>> 9aa4cb57
-}+    return io.ReadAll(resp.Body)